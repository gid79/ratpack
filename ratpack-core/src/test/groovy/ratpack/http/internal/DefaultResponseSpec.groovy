--- conflicted
+++ resolved
@@ -245,7 +245,6 @@
     text == string
   }
 
-<<<<<<< HEAD
   def "can send files"() {
     given:
     def file = File.createTempFile("ratpackTest", "jpg")
@@ -264,8 +263,6 @@
     text == "abcd"
   }
 
-=======
->>>>>>> 76ec9c9a
   /**
    * This is just a test class and does not strictly adhere to the reactive-streams spec.
    */
@@ -313,4 +310,52 @@
     response.header("Transfer-Encoding") == "chunked"
     response.body.asString() == "14\r\nThis is a really lon\r\n14\r\ng string that needs \r\n12\r\nto be sent chunked\r\n0\r\n\r\n"
   }
+
+  /**
+   * This is just a test class and does not strictly adhere to the reactive-streams spec.
+   */
+  static class LargeContentPublisher implements Publisher<String> {
+    boolean started
+
+    @Override
+    void subscribe(Subscriber<String> subscriber) {
+      Subscription subscription = new Subscription() {
+        @Override
+        void cancel() {}
+
+        @Override
+        void request(int elements) {
+          if (!started) {
+            started = true
+            Thread.start {
+              "This is a really long string that needs to be sent chunked".toList().collate(20).each {
+                subscriber.onNext(new HttpResponseChunk(it.join('')))
+                Thread.sleep(500)
+              }
+
+              subscriber.onComplete()
+            }
+          }
+        }
+      }
+
+      subscriber.onSubscribe(subscription)
+    }
+  }
+
+  def "can send chunked response"() {
+    when:
+    handlers {
+      handler {
+        response.send(context, new LargeContentPublisher())
+      }
+    }
+
+    then:
+    def response = get()
+    response.statusCode == OK.code()
+    response.header("Content-Length") == "0"
+    response.header("Transfer-Encoding") == "chunked"
+    response.body.asString() == "14\r\nThis is a really lon\r\n14\r\ng string that needs \r\n12\r\nto be sent chunked\r\n0\r\n\r\n"
+  }
 }